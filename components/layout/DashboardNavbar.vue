--- conflicted
+++ resolved
@@ -40,11 +40,7 @@
   {
     id: 'academy',
     name: 'Academy',
-<<<<<<< HEAD
-    path: '/dashboard/bootcamp',
-=======
     path: '/dashboard/academy',
->>>>>>> 737c5f09
     icon: 'lucide:book',
     isActive: route.path.startsWith('/dashboard/academy'),
   },
